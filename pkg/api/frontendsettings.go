--- conflicted
+++ resolved
@@ -2,6 +2,7 @@
 
 import (
 	"context"
+	"errors"
 	"strconv"
 
 	"github.com/grafana/grafana/pkg/bus"
@@ -30,14 +31,11 @@
 			return nil, err
 		}
 
-		filtered, err := filterDatasourcesByPermissions(c.Req.Context(), c.SignedInUser, query.Result)
-		if err != nil {
-			return nil, err
-		}
-
-<<<<<<< HEAD
-		orgDataSources = filtered
-=======
+		dsFilterQuery := models.DatasourcesPermissionFilterQuery{
+			User:        c.SignedInUser,
+			Datasources: query.Result,
+		}
+
 		if err := bus.DispatchCtx(c.Req.Context(), &dsFilterQuery); err != nil {
 			if !errors.Is(err, bus.ErrHandlerNotFound) {
 				return nil, err
@@ -47,7 +45,6 @@
 		} else {
 			orgDataSources = dsFilterQuery.Result
 		}
->>>>>>> 4f2ae190
 	}
 
 	dataSources := make(map[string]interface{})
