--- conflicted
+++ resolved
@@ -12,8 +12,6 @@
 	"testing"
 	"time"
 
-	"github.com/grafana/grafana/pkg/services/secrets"
-
 	"github.com/grafana/grafana/pkg/api/datasource"
 	"github.com/grafana/grafana/pkg/bus"
 	"github.com/grafana/grafana/pkg/components/simplejson"
@@ -22,6 +20,7 @@
 	"github.com/grafana/grafana/pkg/plugins"
 	"github.com/grafana/grafana/pkg/services/datasources"
 	"github.com/grafana/grafana/pkg/services/oauthtoken"
+	"github.com/grafana/grafana/pkg/services/secrets"
 	"github.com/grafana/grafana/pkg/setting"
 	"github.com/stretchr/testify/assert"
 	"github.com/stretchr/testify/require"
@@ -86,12 +85,8 @@
 		})
 		setting.SecretKey = "password" //nolint:goconst
 
-<<<<<<< HEAD
 		secretsService := secrets.SetupTestService(t)
-		key, err := secretsService.Encrypt([]byte("123"), secrets.WithoutScope())
-=======
-		key, err := ossencryption.ProvideService().Encrypt(context.Background(), []byte("123"), "password")
->>>>>>> 698ed15f
+		key, err := secretsService.Encrypt(context.Background(), []byte("123"), secrets.WithoutScope())
 		require.NoError(t, err)
 
 		ds := &models.DataSource{
@@ -233,13 +228,8 @@
 			setting.SecretKey = origSecretKey
 		})
 		setting.SecretKey = "password"
-<<<<<<< HEAD
 		secretsService := secrets.SetupTestService(t)
-		key, err := secretsService.Encrypt([]byte("123"), secrets.WithoutScope())
-=======
-
-		key, err := ossencryption.ProvideService().Encrypt(context.Background(), []byte("123"), "password")
->>>>>>> 698ed15f
+		key, err := secretsService.Encrypt(context.Background(), []byte("123"), secrets.WithoutScope())
 		require.NoError(t, err)
 
 		ds := &models.DataSource{
@@ -848,17 +838,11 @@
 		message = fmt.Sprintf("%v should add username and password", dsType)
 		test.datasource.User = "user"
 		if useSecureJsonData {
-<<<<<<< HEAD
-			test.datasource.SecureJsonData, err = secretsService.EncryptJsonData(map[string]string{
-				"password": "password",
-			}, secrets.WithoutScope())
-=======
-			test.datasource.SecureJsonData, err = ossencryption.ProvideService().EncryptJsonData(
+			test.datasource.SecureJsonData, err = secretsService.EncryptJsonData(
 				ctx,
 				map[string]string{
 					"password": "password",
-				}, setting.SecretKey)
->>>>>>> 698ed15f
+				}, secrets.WithoutScope())
 		} else {
 			test.datasource.Password = "password"
 		}
@@ -867,17 +851,11 @@
 		test.datasource.BasicAuth = true
 		test.datasource.BasicAuthUser = "user"
 		if useSecureJsonData {
-<<<<<<< HEAD
-			test.datasource.SecureJsonData, err = secretsService.EncryptJsonData(map[string]string{
-				"basicAuthPassword": "password",
-			}, secrets.WithoutScope())
-=======
-			test.datasource.SecureJsonData, err = ossencryption.ProvideService().EncryptJsonData(
+			test.datasource.SecureJsonData, err = secretsService.EncryptJsonData(
 				ctx,
 				map[string]string{
 					"basicAuthPassword": "password",
-				}, setting.SecretKey)
->>>>>>> 698ed15f
+				}, secrets.WithoutScope())
 		} else {
 			test.datasource.BasicAuthPassword = "password"
 		}
