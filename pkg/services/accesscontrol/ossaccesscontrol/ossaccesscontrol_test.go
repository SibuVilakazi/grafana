package ossaccesscontrol

import (
	"context"
	"fmt"
	"testing"

	"github.com/stretchr/testify/assert"
	"github.com/stretchr/testify/require"

	"github.com/grafana/grafana/pkg/infra/log"
	"github.com/grafana/grafana/pkg/infra/usagestats"
	"github.com/grafana/grafana/pkg/models"
	"github.com/grafana/grafana/pkg/services/accesscontrol"
	"github.com/grafana/grafana/pkg/setting"
)

func setupTestEnv(t testing.TB) *OSSAccessControlService {
	t.Helper()

	cfg := setting.NewCfg()
	cfg.FeatureToggles = map[string]bool{"accesscontrol": true}

	ac := &OSSAccessControlService{
		Cfg:           cfg,
		UsageStats:    &usagestats.UsageStatsMock{T: t},
		Log:           log.New("accesscontrol"),
		registrations: accesscontrol.RegistrationList{},
		scopeResolver: accesscontrol.NewScopeResolver(),
	}
	return ac
}

func removeRoleHelper(role string) {
	delete(accesscontrol.FixedRoles, role)

	// Compute new grants removing any appearance of the role in the list
	replaceGrants := map[string][]string{}

	for builtInRole, grants := range accesscontrol.FixedRoleGrants {
		newGrants := make([]string, len(grants))
		for _, r := range grants {
			if r != role {
				newGrants = append(newGrants, r)
			}
		}
		replaceGrants[builtInRole] = newGrants
	}

	// Replace grants
	for br, grants := range replaceGrants {
		accesscontrol.FixedRoleGrants[br] = grants
	}
}

// extractRawPermissionsHelper extracts action and scope fields only from a permission slice
func extractRawPermissionsHelper(perms []*accesscontrol.Permission) []*accesscontrol.Permission {
	res := make([]*accesscontrol.Permission, len(perms))
	for i, p := range perms {
		res[i] = &accesscontrol.Permission{Action: p.Action, Scope: p.Scope}
	}
	return res
}

type evaluatingPermissionsTestCase struct {
	desc       string
	user       userTestCase
	endpoints  []endpointTestCase
	evalResult bool
}

type userTestCase struct {
	name           string
	orgRole        models.RoleType
	isGrafanaAdmin bool
}

type endpointTestCase struct {
	evaluator accesscontrol.Evaluator
}

func TestEvaluatingPermissions(t *testing.T) {
	testCases := []evaluatingPermissionsTestCase{
		{
			desc: "should successfully evaluate access to the endpoint",
			user: userTestCase{
				name:           "testuser",
				orgRole:        models.ROLE_VIEWER,
				isGrafanaAdmin: true,
			},
			endpoints: []endpointTestCase{
				{evaluator: accesscontrol.EvalPermission(accesscontrol.ActionUsersDisable, accesscontrol.ScopeGlobalUsersAll)},
				{evaluator: accesscontrol.EvalPermission(accesscontrol.ActionUsersEnable, accesscontrol.ScopeGlobalUsersAll)},
			},
			evalResult: true,
		},
		{
			desc: "should restrict access to the unauthorized endpoints",
			user: userTestCase{
				name:           "testuser",
				orgRole:        models.ROLE_VIEWER,
				isGrafanaAdmin: false,
			},
			endpoints: []endpointTestCase{
				{evaluator: accesscontrol.EvalPermission(accesscontrol.ActionUsersCreate, accesscontrol.ScopeGlobalUsersAll)},
			},
			evalResult: false,
		},
	}
	for _, tc := range testCases {
		t.Run(tc.desc, func(t *testing.T) {
			ac := setupTestEnv(t)

			user := &models.SignedInUser{
				UserId:         1,
				OrgId:          1,
				Name:           tc.user.name,
				OrgRole:        tc.user.orgRole,
				IsGrafanaAdmin: tc.user.isGrafanaAdmin,
			}

			for _, endpoint := range tc.endpoints {
				result, err := ac.Evaluate(context.Background(), user, endpoint.evaluator)
				require.NoError(t, err)
				assert.Equal(t, tc.evalResult, result)
			}
		})
	}
}

func TestUsageMetrics(t *testing.T) {
	tests := []struct {
		name          string
		enabled       bool
		expectedValue int
	}{
		{
			name:          "Expecting metric with value 0",
			enabled:       false,
			expectedValue: 0,
		},
		{
			name:          "Expecting metric with value 1",
			enabled:       true,
			expectedValue: 1,
		},
	}

	for _, tt := range tests {
		t.Run(tt.name, func(t *testing.T) {
			cfg := setting.NewCfg()
			if tt.enabled {
				cfg.FeatureToggles = map[string]bool{"accesscontrol": true}
			}

			s := ProvideService(cfg, &usagestats.UsageStatsMock{T: t})
			report, err := s.usageStats.GetUsageReport(context.Background())
			assert.Nil(t, err)

			assert.Equal(t, tt.expectedValue, report.Metrics["stats.oss.accesscontrol.enabled.count"])
		})
	}
}

type assignmentTestCase struct {
	role         accesscontrol.RoleDTO
	builtInRoles []string
}

func TestOSSAccessControlService_RegisterFixedRole(t *testing.T) {
	tests := []struct {
		name string
		runs []assignmentTestCase
	}{
		{
			name: "Successfully register role no assignments",
			runs: []assignmentTestCase{
				{
					role: accesscontrol.RoleDTO{
						Version: 1,
						Name:    "fixed:test:test",
					},
				},
			},
		},
		{
			name: "Successfully ignore overwriting existing role",
			runs: []assignmentTestCase{
				{
					role: accesscontrol.RoleDTO{
						Version: 1,
						Name:    "fixed:test:test",
					},
				},
				{
					role: accesscontrol.RoleDTO{
						Version: 1,
						Name:    "fixed:test:test",
					},
				},
			},
		},
		{
			name: "Successfully register and assign role",
			runs: []assignmentTestCase{
				{
					role: accesscontrol.RoleDTO{
						Version: 1,
						Name:    "fixed:test:test",
					},
					builtInRoles: []string{"Viewer", "Editor", "Admin"},
				},
			},
		},
		{
			name: "Successfully ignore unchanged assignment",
			runs: []assignmentTestCase{
				{
					role: accesscontrol.RoleDTO{
						Version: 1,
						Name:    "fixed:test:test",
					},
					builtInRoles: []string{"Viewer"},
				},
				{
					role: accesscontrol.RoleDTO{
						Version: 2,
						Name:    "fixed:test:test",
					},
					builtInRoles: []string{"Viewer"},
				},
			},
		},
		{
			name: "Successfully add a new assignment",
			runs: []assignmentTestCase{
				{
					role: accesscontrol.RoleDTO{
						Version: 1,
						Name:    "fixed:test:test",
					},
					builtInRoles: []string{"Viewer"},
				},
				{
					role: accesscontrol.RoleDTO{
						Version: 1,
						Name:    "fixed:test:test",
					},
					builtInRoles: []string{"Editor"},
				},
			},
		},
	}

	// Check all runs performed so far to get the number of assignments seeder
	// should have recorded
	getTotalAssignCount := func(curRunIdx int, runs []assignmentTestCase) int {
		builtIns := map[string]struct{}{}
		for i := 0; i < curRunIdx+1; i++ {
			for _, br := range runs[i].builtInRoles {
				builtIns[br] = struct{}{}
			}
		}
		return len(builtIns)
	}

	for _, tc := range tests {
		t.Run(tc.name, func(t *testing.T) {
			ac := &OSSAccessControlService{
				cfg:        setting.NewCfg(),
				usageStats: &usagestats.UsageStatsMock{T: t},
				log:        log.New("accesscontrol-test"),
			}

			for i, run := range tc.runs {
				// Remove any inserted role after the test case has been run
				t.Cleanup(func() { removeRoleHelper(run.role.Name) })

				ac.registerFixedRole(run.role, run.builtInRoles)

				// Check role has been registered
				storedRole, ok := accesscontrol.FixedRoles[run.role.Name]
				assert.True(t, ok, "role should have been registered")

				// Check registered role has not been altered
				assert.Equal(t, run.role, storedRole, "role should not have been altered")

				// Check assignments
				// Count number of times the role has been assigned
				assignCnt := 0
				for _, grants := range accesscontrol.FixedRoleGrants {
					for _, r := range grants {
						if r == run.role.Name {
							assignCnt++
						}
					}
				}
				assert.Equal(t, getTotalAssignCount(i, tc.runs), assignCnt,
					"assignments should only be added, never removed")

				for _, br := range run.builtInRoles {
					assigns, ok := accesscontrol.FixedRoleGrants[br]
					assert.True(t, ok,
						fmt.Sprintf("role %s should have been assigned to %s", run.role.Name, br))
					assert.Contains(t, assigns, run.role.Name,
						fmt.Sprintf("role %s should have been assigned to %s", run.role.Name, br))
				}
			}
		})
	}
}

func TestOSSAccessControlService_DeclareFixedRoles(t *testing.T) {
	tests := []struct {
		name          string
		registrations []accesscontrol.RoleRegistration
		wantErr       bool
		err           error
	}{
		{
			name:    "should work with empty list",
			wantErr: false,
		},
		{
			name: "should add registration",
			registrations: []accesscontrol.RoleRegistration{
				{
					Role: accesscontrol.RoleDTO{
						Version: 1,
						Name:    "fixed:test:test",
					},
					Grants: []string{"Admin"},
				},
			},
			wantErr: false,
		},
		{
			name: "should fail registration invalid role name",
			registrations: []accesscontrol.RoleRegistration{
				{
					Role: accesscontrol.RoleDTO{
						Version: 1,
						Name:    "custom:test:test",
					},
					Grants: []string{"Admin"},
				},
			},
			wantErr: true,
			err:     accesscontrol.ErrFixedRolePrefixMissing,
		},
		{
			name: "should fail registration invalid builtin role assignment",
			registrations: []accesscontrol.RoleRegistration{
				{
					Role: accesscontrol.RoleDTO{
						Version: 1,
						Name:    "fixed:test:test",
					},
					Grants: []string{"WrongAdmin"},
				},
			},
			wantErr: true,
			err:     accesscontrol.ErrInvalidBuiltinRole,
		},
		{
			name: "should add multiple registrations at once",
			registrations: []accesscontrol.RoleRegistration{
				{
					Role: accesscontrol.RoleDTO{
						Version: 1,
						Name:    "fixed:test:test",
					},
					Grants: []string{"Admin"},
				},
				{
					Role: accesscontrol.RoleDTO{
						Version: 1,
						Name:    "fixed:test2:test2",
					},
					Grants: []string{"Admin"},
				},
			},
			wantErr: false,
		},
	}
	for _, tt := range tests {
		t.Run(tt.name, func(t *testing.T) {
			ac := &OSSAccessControlService{
				cfg:           setting.NewCfg(),
				usageStats:    &usagestats.UsageStatsMock{T: t},
				log:           log.New("accesscontrol-test"),
				registrations: accesscontrol.RegistrationList{},
			}
			ac.cfg.FeatureToggles = map[string]bool{"accesscontrol": true}

			// Test
			err := ac.DeclareFixedRoles(tt.registrations...)
			if tt.wantErr {
				require.Error(t, err)
				assert.ErrorIs(t, err, tt.err)
				return
			}
			require.NoError(t, err)

			registrationCnt := 0
			ac.registrations.Range(func(registration accesscontrol.RoleRegistration) bool {
				registrationCnt++
				return true
			})
			assert.Equal(t, len(tt.registrations), registrationCnt,
				"expected service registration list to contain all test registrations")
		})
	}
}

func TestOSSAccessControlService_RegisterFixedRoles(t *testing.T) {
	tests := []struct {
		name          string
		token         models.Licensing
		registrations []accesscontrol.RoleRegistration
		wantErr       bool
	}{
		{
			name: "should work with empty list",
		},
		{
			name: "should register and assign role",
			registrations: []accesscontrol.RoleRegistration{
				{
					Role: accesscontrol.RoleDTO{
						Version: 1,
						Name:    "fixed:test:test",
					},
					Grants: []string{"Admin"},
				},
			},
			wantErr: false,
		},
		{
			name: "should register and assign multiple roles",
			registrations: []accesscontrol.RoleRegistration{
				{
					Role: accesscontrol.RoleDTO{
						Version: 1,
						Name:    "fixed:test:test",
					},
					Grants: []string{"Admin"},
				},
				{
					Role: accesscontrol.RoleDTO{
						Version: 1,
						Name:    "fixed:test2:test2",
					},
					Grants: []string{"Admin"},
				},
			},
			wantErr: false,
		},
	}

	for _, tt := range tests {
		cfg := setting.NewCfg()
		cfg.FeatureToggles = map[string]bool{"accesscontrol": true}

		t.Run(tt.name, func(t *testing.T) {
			// Remove any inserted role after the test case has been run
			t.Cleanup(func() {
				for _, registration := range tt.registrations {
					removeRoleHelper(registration.Role.Name)
				}
			})

			// Setup
			ac := &OSSAccessControlService{
				cfg:           setting.NewCfg(),
				usageStats:    &usagestats.UsageStatsMock{T: t},
				log:           log.New("accesscontrol-test"),
				registrations: accesscontrol.RegistrationList{},
			}
			ac.cfg.FeatureToggles = map[string]bool{"accesscontrol": true}
			ac.registrations.Append(tt.registrations...)

			// Test
			err := ac.RegisterFixedRoles()
			if tt.wantErr {
				require.Error(t, err)
				return
			}
			require.NoError(t, err)

			// Check
			for _, registration := range tt.registrations {
				role, ok := accesscontrol.FixedRoles[registration.Role.Name]
				assert.True(t, ok,
					fmt.Sprintf("role %s should have been registered", registration.Role.Name))
				assert.NotNil(t, role,
					fmt.Sprintf("role %s should have been registered", registration.Role.Name))

				for _, br := range registration.Grants {
					rolesWithGrant, ok := accesscontrol.FixedRoleGrants[br]
					assert.True(t, ok,
						fmt.Sprintf("role %s should have been assigned to %s", registration.Role.Name, br))
					assert.Contains(t, rolesWithGrant, registration.Role.Name,
						fmt.Sprintf("role %s should have been assigned to %s", registration.Role.Name, br))
				}
			}
		})
	}
}

func TestOSSAccessControlService_GetUserPermissions(t *testing.T) {
	testUser := models.SignedInUser{
		UserId:  2,
		OrgId:   3,
		OrgName: "TestOrg",
		OrgRole: models.ROLE_VIEWER,
		Login:   "testUser",
		Name:    "Test User",
		Email:   "testuser@example.org",
	}
	registration := accesscontrol.RoleRegistration{
		Role: accesscontrol.RoleDTO{
			Version:     1,
			UID:         "fixed:test:test",
			Name:        "fixed:test:test",
			Description: "Test role",
			Permissions: []accesscontrol.Permission{},
		},
		Grants: []string{"Viewer"},
	}
	tests := []struct {
		name     string
		user     models.SignedInUser
		rawPerm  accesscontrol.Permission
		wantPerm accesscontrol.Permission
		wantErr  bool
	}{
		{
			name:     "Translate users:self",
			user:     testUser,
			rawPerm:  accesscontrol.Permission{Action: "users:read", Scope: "users:self"},
			wantPerm: accesscontrol.Permission{Action: "users:read", Scope: "users:id:2"},
			wantErr:  false,
		},
	}
	for _, tt := range tests {
		t.Run(tt.name, func(t *testing.T) {
			// Remove any inserted role after the test case has been run
			t.Cleanup(func() {
				removeRoleHelper(registration.Role.Name)
			})

			// Setup
<<<<<<< HEAD
			ac := &OSSAccessControlService{
				cfg:           setting.NewCfg(),
				usageStats:    &usagestats.UsageStatsMock{T: t},
				log:           log.New("accesscontrol-test"),
				registrations: accesscontrol.RegistrationList{},
				scopeResolver: accesscontrol.NewScopeResolver(),
			}
			ac.cfg.FeatureToggles = map[string]bool{"accesscontrol": true}
=======
			ac := setupTestEnv(t)
			ac.Cfg.FeatureToggles = map[string]bool{"accesscontrol": true}
>>>>>>> f97b7858

			registration.Role.Permissions = []accesscontrol.Permission{tt.rawPerm}
			err := ac.DeclareFixedRoles(registration)
			require.NoError(t, err)

			err = ac.RegisterFixedRoles()
			require.NoError(t, err)

			// Test
			userPerms, err := ac.GetUserPermissions(context.TODO(), &tt.user)
			if tt.wantErr {
				assert.Error(t, err, "Expected an error with GetUserPermissions.")
				return
			}
			require.NoError(t, err, "Did not expect an error with GetUserPermissions.")

			rawUserPerms := extractRawPermissionsHelper(userPerms)

			assert.Contains(t, rawUserPerms, &tt.wantPerm, "Expected resolution of raw permission")
			assert.NotContains(t, rawUserPerms, &tt.rawPerm, "Expected raw permission to have been resolved")
		})
	}
}<|MERGE_RESOLUTION|>--- conflicted
+++ resolved
@@ -12,6 +12,8 @@
 	"github.com/grafana/grafana/pkg/infra/usagestats"
 	"github.com/grafana/grafana/pkg/models"
 	"github.com/grafana/grafana/pkg/services/accesscontrol"
+	"github.com/grafana/grafana/pkg/services/accesscontrol/database"
+	"github.com/grafana/grafana/pkg/services/sqlstore"
 	"github.com/grafana/grafana/pkg/setting"
 )
 
@@ -22,11 +24,12 @@
 	cfg.FeatureToggles = map[string]bool{"accesscontrol": true}
 
 	ac := &OSSAccessControlService{
-		Cfg:           cfg,
-		UsageStats:    &usagestats.UsageStatsMock{T: t},
-		Log:           log.New("accesscontrol"),
+		cfg:           cfg,
+		usageStats:    &usagestats.UsageStatsMock{T: t},
+		log:           log.New("accesscontrol"),
 		registrations: accesscontrol.RegistrationList{},
 		scopeResolver: accesscontrol.NewScopeResolver(),
+		provider:      database.ProvideService(sqlstore.InitTestDB(t)),
 	}
 	return ac
 }
@@ -148,12 +151,11 @@
 
 	for _, tt := range tests {
 		t.Run(tt.name, func(t *testing.T) {
-			cfg := setting.NewCfg()
-			if tt.enabled {
-				cfg.FeatureToggles = map[string]bool{"accesscontrol": true}
-			}
-
-			s := ProvideService(cfg, &usagestats.UsageStatsMock{T: t})
+			s := setupTestEnv(t)
+			if !tt.enabled {
+				s.cfg.FeatureToggles = map[string]bool{}
+			}
+
 			report, err := s.usageStats.GetUsageReport(context.Background())
 			assert.Nil(t, err)
 
@@ -385,13 +387,7 @@
 	}
 	for _, tt := range tests {
 		t.Run(tt.name, func(t *testing.T) {
-			ac := &OSSAccessControlService{
-				cfg:           setting.NewCfg(),
-				usageStats:    &usagestats.UsageStatsMock{T: t},
-				log:           log.New("accesscontrol-test"),
-				registrations: accesscontrol.RegistrationList{},
-			}
-			ac.cfg.FeatureToggles = map[string]bool{"accesscontrol": true}
+			ac := setupTestEnv(t)
 
 			// Test
 			err := ac.DeclareFixedRoles(tt.registrations...)
@@ -470,14 +466,7 @@
 				}
 			})
 
-			// Setup
-			ac := &OSSAccessControlService{
-				cfg:           setting.NewCfg(),
-				usageStats:    &usagestats.UsageStatsMock{T: t},
-				log:           log.New("accesscontrol-test"),
-				registrations: accesscontrol.RegistrationList{},
-			}
-			ac.cfg.FeatureToggles = map[string]bool{"accesscontrol": true}
+			ac := setupTestEnv(t)
 			ac.registrations.Append(tt.registrations...)
 
 			// Test
@@ -551,19 +540,7 @@
 			})
 
 			// Setup
-<<<<<<< HEAD
-			ac := &OSSAccessControlService{
-				cfg:           setting.NewCfg(),
-				usageStats:    &usagestats.UsageStatsMock{T: t},
-				log:           log.New("accesscontrol-test"),
-				registrations: accesscontrol.RegistrationList{},
-				scopeResolver: accesscontrol.NewScopeResolver(),
-			}
-			ac.cfg.FeatureToggles = map[string]bool{"accesscontrol": true}
-=======
 			ac := setupTestEnv(t)
-			ac.Cfg.FeatureToggles = map[string]bool{"accesscontrol": true}
->>>>>>> f97b7858
 
 			registration.Role.Permissions = []accesscontrol.Permission{tt.rawPerm}
 			err := ac.DeclareFixedRoles(registration)
