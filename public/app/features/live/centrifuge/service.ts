import Centrifuge from 'centrifuge/dist/centrifuge';
import { LiveDataStreamOptions } from '@grafana/runtime';
import { BehaviorSubject, Observable, share, startWith } from 'rxjs';
import {
  DataQueryResponse,
  LiveChannelAddress,
  LiveChannelConnectionState,
  LiveChannelEvent,
  LiveChannelId,
  LiveChannelPresenceStatus,
  StreamingFrameAction,
  StreamingFrameOptions,
  toLiveChannelId,
} from '@grafana/data';
import { CentrifugeLiveChannel } from './channel';
import { LiveDataStream } from './LiveDataStream';

export type CentrifugeSrvDeps = {
  appUrl: string;
  orgId: number;
  orgRole: string;
  sessionId: string;
  liveEnabled: boolean;
  dataStreamSubscriberReadiness: Observable<boolean>;
};

export interface CentrifugeSrv {
  /**
   * Listen for changes to the connection state
   */
  getConnectionState(): Observable<boolean>;

  /**
   * Watch for messages in a channel
   */
  getStream<T>(address: LiveChannelAddress): Observable<LiveChannelEvent<T>>;

  /**
   * Connect to a channel and return results as DataFrames
   */
  getDataStream(options: LiveDataStreamOptions): Observable<DataQueryResponse>;

  /**
   * For channels that support presence, this will request the current state from the server.
   *
   * Join and leave messages will be sent to the open stream
   */
  getPresence(address: LiveChannelAddress): Promise<LiveChannelPresenceStatus>;
}

export type DataStreamSubscriptionKey = string;

const defaultStreamingFrameOptions: Readonly<StreamingFrameOptions> = {
  maxLength: 100,
  maxDelta: Infinity,
  action: StreamingFrameAction.Append,
};

const dataStreamShutdownDelayInMs = 5000;

export class CentrifugeService implements CentrifugeSrv {
  readonly open = new Map<string, CentrifugeLiveChannel>();
  private readonly liveDataStreamByChannelId: Record<LiveChannelId, LiveDataStream> = {};
  readonly centrifuge: Centrifuge;
  readonly connectionState: BehaviorSubject<boolean>;
  readonly connectionBlocker: Promise<void>;
  private readonly dataStreamSubscriberReadiness: Observable<boolean>;

  constructor(private deps: CentrifugeSrvDeps) {
    this.dataStreamSubscriberReadiness = deps.dataStreamSubscriberReadiness.pipe(share(), startWith(true));
    const liveUrl = `${deps.appUrl.replace(/^http/, 'ws')}/api/live/ws`;
    this.centrifuge = new Centrifuge(liveUrl, {});
    this.centrifuge.setConnectData({
      sessionId: deps.sessionId,
      orgId: deps.orgId,
    });
    // orgRole is set when logged in *or* anonomus users can use grafana
    if (deps.liveEnabled && deps.orgRole !== '') {
      this.centrifuge.connect(); // do connection
    }
    this.connectionState = new BehaviorSubject<boolean>(this.centrifuge.isConnected());
    this.connectionBlocker = new Promise<void>((resolve) => {
      if (this.centrifuge.isConnected()) {
        return resolve();
      }
      const connectListener = () => {
        resolve();
        this.centrifuge.removeListener('connect', connectListener);
      };
      this.centrifuge.addListener('connect', connectListener);
    });

    // Register global listeners
    this.centrifuge.on('connect', this.onConnect);
    this.centrifuge.on('disconnect', this.onDisconnect);
    this.centrifuge.on('publish', this.onServerSideMessage);
  }

  //----------------------------------------------------------
  // Internal functions
  //----------------------------------------------------------

  private onConnect = (context: any) => {
    this.connectionState.next(true);
  };

  private onDisconnect = (context: any) => {
    this.connectionState.next(false);
  };

  private onServerSideMessage = (context: any) => {
    console.log('Publication from server-side channel', context);
  };

  /**
   * Get a channel.  If the scope, namespace, or path is invalid, a shutdown
   * channel will be returned with an error state indicated in its status
   */
  private getChannel<TMessage>(addr: LiveChannelAddress): CentrifugeLiveChannel<TMessage> {
    const id = `${this.deps.orgId}/${addr.scope}/${addr.namespace}/${addr.path}`;
    let channel = this.open.get(id);
    if (channel != null) {
      return channel;
    }

    channel = new CentrifugeLiveChannel(id, addr);
    if (channel.currentStatus.state === LiveChannelConnectionState.Invalid) {
      return channel;
    }
    channel.shutdownCallback = () => {
      this.open.delete(id); // remove it from the list of open channels
    };
    this.open.set(id, channel);

    // Initialize the channel in the background
    this.initChannel(channel).catch((err) => {
      if (channel) {
        channel.currentStatus.state = LiveChannelConnectionState.Invalid;
        channel.shutdownWithError(err);
      }
      this.open.delete(id);
    });

    // return the not-yet initalized channel
    return channel;
  }

  private async initChannel(channel: CentrifugeLiveChannel): Promise<void> {
    const events = channel.initalize();
    if (!this.centrifuge.isConnected()) {
      await this.connectionBlocker;
    }
    channel.subscription = this.centrifuge.subscribe(channel.id, events);
    return;
  }

  //----------------------------------------------------------
  // Exported functions
  //----------------------------------------------------------

  /**
   * Listen for changes to the connection state
   */
  getConnectionState() {
    return this.connectionState.asObservable();
  }

  /**
   * Watch for messages in a channel
   */
  getStream<T>(address: LiveChannelAddress): Observable<LiveChannelEvent<T>> {
    return this.getChannel<T>(address).getStream();
  }

  private createSubscriptionKey = (options: LiveDataStreamOptions): DataStreamSubscriptionKey =>
    options.key ?? `xstr/${streamCounter++}`;

  private getLiveDataStream = (options: LiveDataStreamOptions, config: LiveChannelConfig): LiveDataStream => {
    const channelId = toLiveChannelId(options.addr);
    const existingStream = this.liveDataStreamByChannelId[channelId];

    if (existingStream) {
      return existingStream;
    }

    const channel = this.getChannel(options.addr, config);
    this.liveDataStreamByChannelId[channelId] = new LiveDataStream({
      channelId,
      onShutdown: () => {
        delete this.liveDataStreamByChannelId[channelId];
      },
      liveEventsObservable: channel.getStream(),
      subscriberReadiness: this.dataStreamSubscriberReadiness,
      defaultStreamingFrameOptions,
      shutdownDelayInMs: dataStreamShutdownDelayInMs,
    });
    return this.liveDataStreamByChannelId[channelId];
  };
  /**
   * Connect to a channel and return results as DataFrames
   */
<<<<<<< HEAD
  getDataStream(options: LiveDataStreamOptions, config: LiveChannelConfig): Observable<DataQueryResponse> {
    const subscriptionKey = this.createSubscriptionKey(options);
=======
  getDataStream(options: LiveDataStreamOptions): Observable<DataQueryResponse> {
    return new Observable<DataQueryResponse>((subscriber) => {
      const channel = this.getChannel(options.addr);
      const key = options.key ?? `xstr/${streamCounter++}`;
      let data: StreamingDataFrame | undefined = undefined;
      let filtered: DataFrame | undefined = undefined;
      let state = LoadingState.Streaming;
      let lastWidth = -1;
>>>>>>> b39859bd

    const stream = this.getLiveDataStream(options, config);
    return stream.get(options, subscriptionKey);
  }

  /**
   * For channels that support presence, this will request the current state from the server.
   *
   * Join and leave messages will be sent to the open stream
   */
  getPresence(address: LiveChannelAddress): Promise<LiveChannelPresenceStatus> {
    return this.getChannel(address).getPresence();
  }
}

// This is used to give a unique key for each stream.  The actual value does not matter
let streamCounter = 0;<|MERGE_RESOLUTION|>--- conflicted
+++ resolved
@@ -199,19 +199,8 @@
   /**
    * Connect to a channel and return results as DataFrames
    */
-<<<<<<< HEAD
   getDataStream(options: LiveDataStreamOptions, config: LiveChannelConfig): Observable<DataQueryResponse> {
     const subscriptionKey = this.createSubscriptionKey(options);
-=======
-  getDataStream(options: LiveDataStreamOptions): Observable<DataQueryResponse> {
-    return new Observable<DataQueryResponse>((subscriber) => {
-      const channel = this.getChannel(options.addr);
-      const key = options.key ?? `xstr/${streamCounter++}`;
-      let data: StreamingDataFrame | undefined = undefined;
-      let filtered: DataFrame | undefined = undefined;
-      let state = LoadingState.Streaming;
-      let lastWidth = -1;
->>>>>>> b39859bd
 
     const stream = this.getLiveDataStream(options, config);
     return stream.get(options, subscriptionKey);
