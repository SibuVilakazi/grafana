import React, { PureComponent } from 'react';
import classNames from 'classnames';

<<<<<<< HEAD
import { PanelModel } from '../panel_model';
import { DashboardModel } from '../dashboard_model';
import { store } from 'app/store/configureStore';
=======
>>>>>>> b28b7910
import { QueriesTab } from './QueriesTab';
import { VizTypePicker } from './VizTypePicker';

import { store } from 'app/store/configureStore';
import { updateLocation } from 'app/core/actions';
import CustomScrollbar from 'app/core/components/CustomScrollbar/CustomScrollbar';

import { PanelModel } from '../panel_model';
import { DashboardModel } from '../dashboard_model';
import { PanelPlugin, PluginExports } from 'app/types/plugins';

interface PanelEditorProps {
  panel: PanelModel;
  dashboard: DashboardModel;
  panelType: string;
  pluginExports: PluginExports;
  onTypeChanged: (newType: PanelPlugin) => void;
}

interface PanelEditorTab {
  id: string;
  text: string;
  icon: string;
}

export class PanelEditor extends PureComponent<PanelEditorProps> {
  tabs: PanelEditorTab[];

  constructor(props) {
    super(props);

    this.tabs = [
      { id: 'queries', text: 'Queries', icon: 'fa fa-database' },
      { id: 'visualization', text: 'Visualization', icon: 'fa fa-line-chart' },
      { id: 'alert', text: 'Alert', icon: 'gicon gicon-alert' },
    ];
  }

  renderQueriesTab() {
    return <QueriesTab panel={this.props.panel} dashboard={this.props.dashboard} />;
  }

  renderPanelOptions() {
    const { pluginExports, panel } = this.props;

    if (pluginExports.PanelOptionsComponent) {
      const OptionsComponent = pluginExports.PanelOptionsComponent;
      return <OptionsComponent options={panel.getOptions()} onChange={this.onPanelOptionsChanged} />;
    } else {
      return <p>Visualization has no options</p>;
    }
  }

  onPanelOptionsChanged = (options: any) => {
    this.props.panel.updateOptions(options);
    this.forceUpdate();
  };

  renderVizTab() {
    return (
      <div className="viz-editor">
        <VizTypePicker currentType={this.props.panel.type} onTypeChanged={this.props.onTypeChanged} />
        {this.renderPanelOptions()}
      </div>
    );
  }

  onChangeTab = (tab: PanelEditorTab) => {
    store.dispatch(
      updateLocation({
        query: { tab: tab.id },
        partial: true,
      })
    );
    this.forceUpdate();
  };

  onClose = () => {
    store.dispatch(
      updateLocation({
        query: { tab: null, fullscreen: null, edit: null },
        partial: true,
      })
    );
  };

  render() {
    const { location } = store.getState();
    const activeTab = location.query.tab || 'queries';

    return (
      <div className="panel-editor-container__editor">
        <div className="panel-editor-resizer">
          <div className="panel-editor-resizer__handle">
            <div className="panel-editor-resizer__handle-dots" />
          </div>
        </div>
        <div className="panel-editor__aside">
          <h2 className="panel-editor__aside-header">
            <i className="fa fa-cog" />
            Edit Panel
          </h2>

          {this.tabs.map(tab => {
            return <TabItem tab={tab} activeTab={activeTab} onClick={this.onChangeTab} key={tab.id} />;
          })}

          <div className="panel-editor__aside-actions">
            <button className="btn btn-secondary" onClick={this.onClose}>
              Back to dashboard
            </button>
            <button className="btn btn-inverse" onClick={this.onClose}>
              Discard changes
            </button>
          </div>
        </div>
        <div className="panel-editor__content">
          <CustomScrollbar>
            {activeTab === 'queries' && this.renderQueriesTab()}
            {activeTab === 'visualization' && this.renderVizTab()}
          </CustomScrollbar>
        </div>
      </div>
    );
  }
}

interface TabItemParams {
  tab: PanelEditorTab;
  activeTab: string;
  onClick: (tab: PanelEditorTab) => void;
}

function TabItem({ tab, activeTab, onClick }: TabItemParams) {
  const tabClasses = classNames({
    'panel-editor__aside-item': true,
    active: activeTab === tab.id,
  });

  return (
    <a className={tabClasses} onClick={() => onClick(tab)}>
      <i className={tab.icon} /> {tab.text}
    </a>
  );
}<|MERGE_RESOLUTION|>--- conflicted
+++ resolved
@@ -1,18 +1,12 @@
 import React, { PureComponent } from 'react';
 import classNames from 'classnames';
 
-<<<<<<< HEAD
-import { PanelModel } from '../panel_model';
-import { DashboardModel } from '../dashboard_model';
-import { store } from 'app/store/configureStore';
-=======
->>>>>>> b28b7910
 import { QueriesTab } from './QueriesTab';
 import { VizTypePicker } from './VizTypePicker';
+import CustomScrollbar from 'app/core/components/CustomScrollbar/CustomScrollbar';
 
 import { store } from 'app/store/configureStore';
 import { updateLocation } from 'app/core/actions';
-import CustomScrollbar from 'app/core/components/CustomScrollbar/CustomScrollbar';
 
 import { PanelModel } from '../panel_model';
 import { DashboardModel } from '../dashboard_model';
