--- conflicted
+++ resolved
@@ -59,15 +59,10 @@
 				<input type="text" ng-model="newOrg.name" bs-typeahead="searchOrgs"	required class="gf-form-input max-width-20" placeholder="organization name">
 			</div>
 			<div class="gf-form">
-<<<<<<< HEAD
-        <span class="gf-form-label">Role</span>
-        <span class="gf-form-select-wrapper">
-            <select type="text" ng-model="newOrg.role" class="gf-form-input width-10" ng-options="f for f in ['Viewer', 'Editor', 'Read Only Editor', 'Admin']"></select>
-        </span>
-=======
-				<span class="gf-form-label">Role</span>
-				<select type="text" ng-model="newOrg.role" class="gf-form-input width-10" ng-options="f for f in ['Viewer', 'Editor', 'Admin']"></select>
->>>>>>> 35106537
+        	<span class="gf-form-label">Role</span>
+        	<span class="gf-form-select-wrapper">
+            	<select type="text" ng-model="newOrg.role" class="gf-form-input width-10" ng-options="f for f in ['Viewer', 'Editor', 'Admin']"></select>
+        	</span>
 			</div>
 			<div class="gf-form">
 				<button class="btn btn-success gf-form-btn" ng-click="addOrgUser()">Add</button>
@@ -88,17 +83,12 @@
 				{{org.name}} <span class="label label-info" ng-show="org.orgId === user.orgId">Current</span>
 			</td>
 			<td>
-<<<<<<< HEAD
         <div class="gf-form">
             <span class="gf-form-select-wrapper">
-                <select type="text" ng-model="org.role" class="gf-form-input max-width-12" ng-options="f for f in ['Viewer', 'Editor', 'Read Only Editor', 'Admin']" ng-change="updateOrgUser(org)">
+                <select type="text" ng-model="org.role" class="gf-form-input max-width-12" ng-options="f for f in ['Viewer', 'Editor', 'Admin']" ng-change="updateOrgUser(org)">
                 </select>
             </span>
         </div>
-=======
-				<select type="text" ng-model="org.role" class="gf-form-input max-width-12" ng-options="f for f in ['Viewer', 'Editor', 'Admin']" ng-change="updateOrgUser(org)">
-				</select>
->>>>>>> 35106537
 			</td>
 			<td style="width: 1%">
 				<a ng-click="removeOrgUser(org)" class="btn btn-danger btn-mini">
