--- conflicted
+++ resolved
@@ -1,7 +1,7 @@
 import { DatasourceSrvMock, MockDataSourceApi } from 'test/mocks/datasource_srv';
 import { getDataSourceSrv } from '@grafana/runtime';
 import { getQueryOptions } from 'test/helpers/getQueryOptions';
-import { DataSourceInstanceSettings, DataQueryResponse } from '@grafana/ui';
+import { DataSourceInstanceSettings } from '@grafana/ui';
 import { MixedDatasource } from './module';
 import { from } from 'rxjs';
 
@@ -31,10 +31,6 @@
 
   beforeEach(async () => {
     const ds = await getDataSourceSrv().get('-- Mixed --');
-<<<<<<< HEAD
-    const res = await (ds.query(requestMixed) as Promise<DataQueryResponse>);
-    expect(res.data).toEqual(['AAAA', 'BBBB', 'CCCC']);
-=======
     from(ds.query(requestMixed)).subscribe(result => {
       results.push(result);
     });
@@ -45,6 +41,5 @@
     expect(results[0].data).toEqual(['AAAA']);
     expect(results[1].data).toEqual(['BBBB']);
     expect(results[2].data).toEqual(['CCCC']);
->>>>>>> 8c5d9250
   });
 });